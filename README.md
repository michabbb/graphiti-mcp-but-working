--- conflicted
+++ resolved
@@ -18,25 +18,17 @@
 1. **🚀 Latest Graphiti Core Compatibility** - Uses the current version of graphiti-core with all latest features and improvements
 2. **🤖 GPT-5, O1, O3 Model Support** - Proper handling of OpenAI's reasoning models with automatic parameter adjustment (disables temperature, reasoning, and verbosity parameters)
 3. **🔒 Token-Based Authentication** - Production-ready nonce token authentication system enabling secure public deployment
-<<<<<<< HEAD
-4. **📊 New `list_group_ids` Tool** - Discover and manage all group IDs across nodes and relationships in your knowledge graph
-5. **🗑️ Atomic Group Deletion** - New `delete_everything_by_group_id` tool for complete group removal in a single call (episodes, nodes, and edges)
-6. **🛡️ Enhanced Security** - Pure ASGI middleware-based authentication with constant-time token comparison to prevent timing attacks
-7. **🔇 Telemetry Control** - Automatic disabling of telemetry for privacy-focused deployments (set before graphiti_core imports)
-8. **⚡ Simplified Dependencies** - Removed Azure OpenAI dependencies for easier setup and deployment
-9. **🌐 MCP 2025-06-18 Support** - Uses the new Streamable HTTP transport standard (with SSE fallback for legacy clients)
-=======
 4. **📊 Queue Monitoring Tool** - New `get_queue_status` tool to monitor episode processing queues, showing pending tasks, active workers, and jobs currently being processed
 5. **💾 Redis-Based Persistent Queues** - Worker queues backed by Redis with BRPOPLPUSH pattern for crash recovery and graceful shutdown support (SIGTERM/SIGINT handlers)
 6. **🛡️ Enhanced Security** - Pure ASGI middleware-based authentication with constant-time token comparison to prevent timing attacks
 7. **🔐 Password-Protected Graph Clearing** - `clear_graph` tool now requires password authentication via CLEAR_GRAPH_PASSWORD environment variable
 8. **🌐 DNS Rebinding Protection** - ALLOWED_HOSTS configuration for secure external access when binding to 0.0.0.0
 9. **📋 New `list_group_ids` Tool** - Discover and manage all group IDs across nodes and relationships in your knowledge graph
-10. **🔇 Telemetry Control** - Automatic disabling of telemetry for privacy-focused deployments (set before graphiti_core imports)
-11. **⚡ Simplified Dependencies** - Removed Azure OpenAI dependencies for easier setup and deployment
-12. **🌐 MCP 2025-06-18 Support** - Uses the new Streamable HTTP transport standard (with SSE fallback for legacy clients)
-13. **📦 Reproducible Builds** - Tracked uv.lock file ensures consistent dependency versions across all deployments
->>>>>>> d851eab1
+10. **🗑️ Atomic Group Deletion** - New `delete_everything_by_group_id` tool for complete group removal in a single call (episodes, nodes, and edges)
+11. **🔇 Telemetry Control** - Automatic disabling of telemetry for privacy-focused deployments (set before graphiti_core imports)
+12. **⚡ Simplified Dependencies** - Removed Azure OpenAI dependencies for easier setup and deployment
+13. **🌐 MCP 2025-06-18 Support** - Uses the new Streamable HTTP transport standard (with SSE fallback for legacy clients)
+14. **📦 Reproducible Builds** - Tracked uv.lock file ensures consistent dependency versions across all deployments
 
 ### About Azure Support
 
